--- conflicted
+++ resolved
@@ -639,7 +639,7 @@
     return UU
 end
 
-<<<<<<< HEAD
+
 # Mount a matrix with nodal displacements
 function find_weighted_pos(mesh::Mesh, patches, extended, α, qmin, in_border)
     #final position is based in eq[8] paper Mesh smothing algorithm based on exterior angles split
@@ -708,8 +708,6 @@
     return XX
 end
 
-=======
->>>>>>> da55b2ba
 
 function str_histogram(hist::Array{Int64,1})
     m = maximum(hist)
